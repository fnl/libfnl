"""
.. py:module:: genecount
   :synopsis: Count the number of times a symbol appears in MEDLINE.

.. moduleauthor:: Florian Leitner <florian.leitner@gmail.com>
.. License: GNU Affero GPL v3 (http://www.gnu.org/licenses/agpl.html)
"""
import logging
from dawg import DAWG
from collections import defaultdict
from libfnl.gnamed.orm import Session as GnamedSession, GeneString, Gene, ProteinString, Gene2PubMed, Protein2PubMed, Protein
from libfnl.medline.orm import Session as MedlineSession, Section
from libfnl.text.strtok import TokenOffsets


def CountGenes():
    """
    Print the number of times each gene ID, symbol pair appears in all MEDLINE
    abstracts and the number of times it appears in referenced abstracts only.

    This produces a table with the format:
    GID <tab> SYMBOL <tab> NUM_ALL <tab> NUM_REF
    """
    sym2gid = defaultdict(set)
    pmid2gid = defaultdict(set)
    gnamed = GnamedSession()

    logging.info("loading gene symbol to id map")
    for sym, gid in gnamed.query(GeneString.value, GeneString.id
    ).filter(GeneString.cat == 'symbol').yield_per(100):
        sym2gid[sym].add(gid)

    logging.info("loading protein symbol to id map")
    for sym, gid in gnamed.query(ProteinString.value, Gene.id
    ).join(Gene.proteins).join(ProteinString).filter(ProteinString.cat == 'symbol').yield_per(100):
        sym2gid[sym].add(gid)

    logging.info("loading gene pmid to gene id map")
    for pmid, gid in gnamed.query(Gene2PubMed.pmid, Gene2PubMed.id).yield_per(100):
        pmid2gid[pmid].add(gid)

    logging.info("loading protein pmid to gene id map")
    for pmid, gid in gnamed.query(Protein2PubMed.pmid, Gene.id
    ).join(Gene.proteins).join(Protein2PubMed).yield_per(100):
        pmid2gid[pmid].add(gid)

    _count(sym2gid, pmid2gid)


def CountProteins():
    """
    Print the number of times each protein ID, symbol pair appears in all
    MEDLINE abstracts and the number of times it appears in referenced
    abstracts only.

    This produces a table with the format:
    PID <tab> SYMBOL <tab> NUM_ALL <tab> NUM_REF
    """
    sym2pid = defaultdict(set)
    pmid2pid = defaultdict(set)
    gnamed = GnamedSession()

    logging.info("loading protein symbol to id map")
    for sym, pid in gnamed.query(ProteinString.value, ProteinString.id
    ).filter(ProteinString.cat == 'symbol').yield_per(100):
        sym2pid[sym].add(pid)

    logging.info("loading gene symbol to id map")
    for sym, pid in gnamed.query(GeneString.value, Protein.id
    ).join(Protein.genes).join(GeneString).filter(GeneString.cat == 'symbol').yield_per(100):
        sym2pid[sym].add(pid)

    logging.info("loading protein pmid to gene id map")
    for pmid, pid in gnamed.query(Protein2PubMed.pmid, Protein2PubMed.id).yield_per(100):
        pmid2pid[pmid].add(pid)

    logging.info("loading gene pmid to gene id map")
    for pmid, pid in gnamed.query(Gene2PubMed.pmid, Protein.id
    ).join(Protein.genes).join(Gene2PubMed).yield_per(100):
        pmid2pid[pmid].add(pid)

    _count(sym2pid, pmid2pid)


def _count(sym2_id:defaultdict(set), pmid2_id:defaultdict(set)):
    # pruning: remove the "empty" symbol
    if '' in sym2_id:
        del sym2_id['']

    logging.info("initalizing counters")
    symbols = {s: 0 for s in sym2_id.keys()} # global count per symbol
    references = {} # count per id & symbol in the referenced titles

    for sym, ids in sym2_id.items():
        for id_ in ids:
            if id_ in references:
                references[id_][sym] = 0
            else:
                references[id_] = {sym: 0}

    logging.info("initializing DAFSA graph")
    dwag = DAWG(sym2_id.keys())
    medline = MedlineSession()

    for pmid, known_ids in pmid2_id.items():
        logging.info("counting PMID %d", pmid)
        relevant = {} # checked symbols

<<<<<<< HEAD
        for (txt,) in medline.query(Section.content
        ).filter(Section.pmid == pmid
        ).filter(Section.name != 'Copyright'
        ).filter(Section.name != 'Vernacular'
        ):
            offsets = set(TokenOffsets(txt))

            # only attempt prefix matches at offsets
            for idx in offsets:
                keys = dwag.prefixes(txt[idx:])

                if keys:
                    sym = keys[-1]

                    # only offset-delimited matches
                    if idx + len(sym) in offsets:
                        symbols[sym] += 1

                        if sym in relevant:
                            if relevant[sym]:
                                for id_ in known_ids & sym2_id[sym]:
                                    references[id_][sym] += 1
                        else:
                            relevant[sym] = False

                            for id_ in known_ids & sym2_id[sym]:
                                references[id_][sym] += 1
                                relevant[sym] = True
=======
        while True:
            try:
                for txt in medline.query(Section.content
                ).filter(Section.pmid == pmid
                ).filter(Section.name != 'Copyright'
                ).filter(Section.name != 'Vernacular'
                ):
                    offsets = set(TokenOffsets(txt))

                    # only attempt prefix matches at offsets
                    for idx in offsets:
                        keys = dwag.prefixes(txt, idx)

                        if keys:
                            sym = keys[-1]

                            # only offset-delimited matches
                            if idx + len(sym) in offsets:
                                symbols[sym] += 1

                                if sym in relevant:
                                    if relevant[sym]:
                                        for id_ in known_ids & sym2_id[sym]:
                                            references[id_][sym] += 1
                                else:
                                    relevant[sym] = False

                                    for id_ in known_ids & sym2_id[sym]:
                                        references[id_][sym] += 1
                                        relevant[sym] = True
                break
            except DatabaseError:
                medline = MedlineSession()
>>>>>>> ccb4f730

    for _id, counts in references.items():
        for sym, count in counts.items():
            print("{}\t{}\t{}\t{}".format(_id, sym, count, symbols[sym]))<|MERGE_RESOLUTION|>--- conflicted
+++ resolved
@@ -106,39 +106,9 @@
         logging.info("counting PMID %d", pmid)
         relevant = {} # checked symbols
 
-<<<<<<< HEAD
-        for (txt,) in medline.query(Section.content
-        ).filter(Section.pmid == pmid
-        ).filter(Section.name != 'Copyright'
-        ).filter(Section.name != 'Vernacular'
-        ):
-            offsets = set(TokenOffsets(txt))
-
-            # only attempt prefix matches at offsets
-            for idx in offsets:
-                keys = dwag.prefixes(txt[idx:])
-
-                if keys:
-                    sym = keys[-1]
-
-                    # only offset-delimited matches
-                    if idx + len(sym) in offsets:
-                        symbols[sym] += 1
-
-                        if sym in relevant:
-                            if relevant[sym]:
-                                for id_ in known_ids & sym2_id[sym]:
-                                    references[id_][sym] += 1
-                        else:
-                            relevant[sym] = False
-
-                            for id_ in known_ids & sym2_id[sym]:
-                                references[id_][sym] += 1
-                                relevant[sym] = True
-=======
         while True:
             try:
-                for txt in medline.query(Section.content
+                for (txt,) in medline.query(Section.content
                 ).filter(Section.pmid == pmid
                 ).filter(Section.name != 'Copyright'
                 ).filter(Section.name != 'Vernacular'
@@ -147,7 +117,7 @@
 
                     # only attempt prefix matches at offsets
                     for idx in offsets:
-                        keys = dwag.prefixes(txt, idx)
+                        keys = dwag.prefixes(txt[idx:])
 
                         if keys:
                             sym = keys[-1]
@@ -169,7 +139,6 @@
                 break
             except DatabaseError:
                 medline = MedlineSession()
->>>>>>> ccb4f730
 
     for _id, counts in references.items():
         for sym, count in counts.items():
